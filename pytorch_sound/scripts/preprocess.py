--- conflicted
+++ resolved
@@ -13,10 +13,7 @@
 from joblib import Parallel, delayed, cpu_count
 from pytorch_sound import settings
 from pytorch_sound.data.meta.libri_tts import LibriTTSMeta
-<<<<<<< HEAD
-=======
 from pytorch_sound.data.meta.ljspeech import LJSpeechMeta
->>>>>>> a01b1012
 from pytorch_sound.data.meta.medleydb import MedleyDBMeta
 from pytorch_sound.data.meta.vctk import VCTKMeta
 from pytorch_sound.data.meta.voice_bank import VoiceBankMeta
@@ -45,10 +42,7 @@
     # save wav array
     for idx in range(0, len(wav) - wav_len, wav_len):
         np.save(out_file.replace('.npy', '.{}.npy'.format(idx)), wav[idx: idx+wav_len])
-<<<<<<< HEAD
-
-=======
->>>>>>> a01b1012
+
 
 def resample(in_file: str, out_file: str, out_sr: int):
     """
@@ -58,8 +52,7 @@
     command = 'sox {} -ar {} {} rate'.format(in_file, out_sr, out_file)
     os.system(command)
 
-<<<<<<< HEAD
-=======
+
 def resample(in_file: str, out_file: str, out_sr: int):
     """
     Resampling audio worker function with using ffmpeg.
@@ -68,7 +61,6 @@
     command = 'sox {} -ar {} {} rate'.format(in_file, out_sr, out_file)
     os.system(command)
 
->>>>>>> a01b1012
 
 def load_and_numpy_audio(in_file: str, out_file: str):
     """
@@ -217,7 +209,6 @@
         :param in_dir: base directory of data files
         :param out_dir: target directory
         :param sample_rate: target audio sample rate
-<<<<<<< HEAD
         """
         in_wav_list, out_wav_list = __class__.__get_wave_file_list(in_dir, out_dir)
 
@@ -234,30 +225,6 @@
         :param in_dir: base directory of data files
         :param out_dir: target directory
         :param sample_rate: target audio sample rate
-=======
->>>>>>> a01b1012
-        """
-        in_wav_list, out_wav_list = __class__.__get_wave_file_list(in_dir, out_dir)
-
-        # do multi process
-        Parallel(n_jobs=__class__.num_workers)(
-<<<<<<< HEAD
-            delayed(resample)
-=======
-            delayed(read_and_write)
->>>>>>> a01b1012
-            (*args, sample_rate) for args in tqdm(zip(in_wav_list, out_wav_list))
-        )
-
-    @staticmethod
-<<<<<<< HEAD
-=======
-    def resample_audio(in_dir: str, out_dir: str, sample_rate: int):
-        """
-        Resample audios given base directory and target directory with multi thread function.
-        :param in_dir: base directory of data files
-        :param out_dir: target directory
-        :param sample_rate: target audio sample rate
         """
         in_wav_list, out_wav_list = __class__.__get_wave_file_list(in_dir, out_dir)
 
@@ -268,7 +235,6 @@
         )
 
     @staticmethod
->>>>>>> a01b1012
     def voice_bank(in_dir: str, out_dir: str, min_wav_rate: int = 0,
                    max_wav_rate: int = 9999, sample_rate: int = 22050):
         """
@@ -376,8 +342,6 @@
         meta.make_meta(out_dir, out_wav_list, out_txt_list)
 
     @staticmethod
-<<<<<<< HEAD
-=======
     def ljspeech(in_dir: str, out_dir: str, meta_csv_path: str, sample_rate: int = 22050):
         # lookup files
         print('lookup files ...')
@@ -405,7 +369,6 @@
         meta.make_meta(out_wav_list, txt_info)
 
     @staticmethod
->>>>>>> a01b1012
     def dsd100(data_dir: str, wav_subset_len: int = 44100 * 10):
         """
         DSD100 is different to others, it just make meta file to load directly original ones.
