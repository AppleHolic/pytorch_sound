import abc
import glob
import os
import torch.nn as nn
import matplotlib.pyplot as plt
import numpy as np
import torch
import enum

from typing import Tuple, Dict, Any
from tensorboardX import SummaryWriter
from collections import defaultdict
from pytorch_sound.settings import SAMPLE_RATE
from pytorch_sound.utils.commons import get_loadable_checkpoint, log
from pytorch_sound.utils.plots import imshow_to_buf, plot_to_buf
from pytorch_sound.utils.tensor import to_device, to_numpy


# switch matplotlib backend
plt.switch_backend('Agg')


class LogType(enum.Enum):
    SCALAR: int = 1
    IMAGE: int = 2
    ENG: int = 3
    AUDIO: int = 4
    PLOT: int = 5
    TEXT: int = 6


class Trainer:
    """
    Generalized training helper class.

    This class focuses remove repetitive sources in general training pipeline.
    And almost things has similar patterns to train some models, but, in major,
    forwarding process is mainly different in most cases.
    So, if engineer extends this class as their own cases, he/she just override forward function.

    Args:
        model: a main model to be saved and to be forwarded
        optimizer: optimizer module
        train_dataset: dataset on train phase
        valid_dataset: dataset on validation phase
        max_step: maximum iteration step
        valid_max_step: maximum iteration steps on each validation time.
        save_interval: save and validate interval (in iteration)
        log_interval: log interval (in iteration)
        save_dir: base directory to save checkpoints and logs
        save_prefix: a prefix to categorize each experiment
        grad_clip: scalars to clamp gradients
        grad_norm: maximum norm of gradients to be clipped
        pretrained_path: specific file path of checkpoint
        sr: sampling rate
        scheduler: learning rate scheduler

    Examples::
        class MyTrainer(Trainer):

            def forward(self, input: torch.tensor, target: torch.tensor, is_logging: bool):
                # forward model
                out = self.model(input)

                # calc your own loss
                loss = calc_loss(out, target)

                # build meta for logging
                meta = {
                    'loss': (loss.item(), LogType.SCALAR),
                    'out': (out[0], LogType.PLOT)
                }
                return loss, meta
    """

    def __init__(self, model: nn.Module, optimizer: torch.optim.Optimizer,
                 train_dataset, valid_dataset,
                 max_step: int, valid_max_step: int, save_interval: int, log_interval: int,
                 save_dir: str, save_prefix: str = 'save',
                 grad_clip: float = 0.0, grad_norm: float = 0.0,
                 pretrained_path: str = None, sr: int = None, scheduler: torch.optim.lr_scheduler._LRScheduler = None,
                 seed: int = None):

        # save project info
        self.pretrained_path = pretrained_path

        # model
        self.model = model
        self.optimizer = optimizer
        self.scheduler = scheduler

        # log how many parameters in the model
        n_params = sum(p.numel() for p in self.model.parameters() if p.requires_grad)
        log('Model {} was loaded. Total {} params.'.format(self.model.__class__.__name__, n_params))

        # adopt repeating function on datasets
        self.train_dataset = self.repeat(train_dataset)
        self.valid_dataset = self.repeat(valid_dataset)

        # save parameters
        self.step = 0
        if sr:
            self.sr = sr
        else:
            self.sr = SAMPLE_RATE
        self.max_step = max_step
        self.save_interval = save_interval
        self.log_interval = log_interval
        self.save_dir = save_dir
        self.save_prefix = save_prefix
        self.grad_clip = grad_clip
        self.grad_norm = grad_norm
        self.valid_max_step = valid_max_step

        # make dirs
        self.log_dir = os.path.join(save_dir, 'logs', self.save_prefix)
        self.model_dir = os.path.join(save_dir, 'models')
        os.makedirs(self.model_dir, exist_ok=True)
        os.makedirs(self.log_dir, exist_ok=True)

        self.writer = SummaryWriter(log_dir=self.log_dir, flush_secs=10)

        # load previous checkpoint
        self.load()

        # set seed
        self.seed = seed

        if not self.seed:
            self.seed = np.random.randint(np.iinfo(np.int32).max)

        np.random.seed(self.seed)
        torch.manual_seed(self.seed)
        torch.cuda.manual_seed(self.seed)

        # load pretrained model
        if self.step == 0 and pretrained_path:
            self.load_pretrained_model()

        # valid loss
        self.best_valid_loss = np.finfo(np.float32).max
        self.cur_best_valid_loss = self.best_valid_loss
        self.save_valid_loss = np.finfo(np.float32).max

    @abc.abstractmethod
    def forward(self, *inputs, is_logging: bool = False) -> Tuple[torch.Tensor, Dict]:
        """
        :param inputs: Loaded Data Points from Speech Loader
        :param is_logging: log or not
        :return: Loss Tensor, Log Dictionary
        """
        raise NotImplemented

    def run(self) -> float:
        try:
            # training loop
            for i in range(self.step + 1, self.max_step + 1):

                # update step
                self.step = i

                # logging
                if i % self.save_interval == 1:
                    log('------------- TRAIN step : %d -------------' % i)

                # do training step
                self.model.train()
                self.train(i)

                # save model
                if i % self.save_interval == 0:
                    log('------------- VALID step : %d -------------' % i)
                    # valid
                    self.model.eval()
                    self.validate(i)
                    # save model checkpoint file
                    self.save(i)

        except KeyboardInterrupt:
            log('Train is canceled !!')

        return self.best_valid_loss

    def clip_grad(self):
        if self.grad_clip:
            for p in self.model.parameters():
                if p.grad is not None:
                    p.grad = p.grad.clamp(-self.grad_clip, self.grad_clip)
        if self.grad_norm:
            torch.nn.utils.clip_grad_norm_([p for p in self.model.parameters() if p.requires_grad],
                                           self.grad_norm)

    def train(self, step: int) -> torch.Tensor:

        # update model
        self.optimizer.zero_grad()

        # flag for logging
        log_flag = step % self.log_interval == 0

        # forward model
        loss, meta = self.forward(*to_device(next(self.train_dataset)), is_logging=log_flag)

        # check loss nan
        if loss != loss:
            log('{} cur step NAN is occured'.format(step))
            return

        loss.backward()
        self.clip_grad()
        self.optimizer.step()

        if self.scheduler is not None:
            self.scheduler.step()

        # logging
        if log_flag:
            # console logging
            self.console_log('train', meta, step)
            try:
                # tensorboard logging
                self.tensorboard_log('train', meta, step)
            except OverflowError:
                pass

    def validate(self, step: int):

        loss = 0.
        count = 0
        stat = defaultdict(float)

        for i in range(self.valid_max_step):
            # forward model
            with torch.no_grad():
                batch_loss, meta = self.forward(*to_device(next(self.valid_dataset)), is_logging=True)
                loss += batch_loss

<<<<<<< HEAD
            if log_flag:
                # update stat
                for key, (value, log_type) in meta.items():
                    if log_type == LogType.SCALAR:
                        stat[key] += value

                count += 1
=======
            for key, (value, log_type) in meta.items():
                if log_type == LogType.SCALAR:
                    stat[key] += value

            if i % self.log_interval == 0 or i == self.valid_max_step - 1:
>>>>>>> 2320516d
                self.console_log('valid', meta, i + 1)

        # averaging stat
        loss /= self.valid_max_step
        for key in stat.keys():
            if key == 'loss':
                continue
<<<<<<< HEAD
            stat[key] = stat[key] / count
=======
            stat[key] = stat[key] / self.valid_max_step
>>>>>>> 2320516d
        stat['loss'] = loss

        # update best valid loss
        if loss < self.best_valid_loss:
            self.best_valid_loss = loss

        # console logging of total stat
        msg = 'step {} / total stat'.format(step)
        for key, value in sorted(stat.items()):
            msg += '\t{}: {:.6f}'.format(key, value)
        log(msg)

        # tensor board logging of scalar stat
        for key, value in stat.items():
            self.writer.add_scalar('valid/{}'.format(key), value, global_step=step)

    @property
    def save_name(self):
        if isinstance(self.model, nn.parallel.DataParallel):
            module = self.model.module
        else:
            module = self.model
        return self.save_prefix + '/' + module.__class__.__name__

    def load(self, load_optim: bool = True):
        # make name
        save_name = self.save_name

        # save path
        save_path = os.path.join(self.model_dir, save_name)

        # get latest file
        check_files = glob.glob(os.path.join(save_path, '*'))
        if check_files:
            # load latest state dict
            latest_file = max(check_files, key=os.path.getctime)
            state_dict = torch.load(latest_file)
            if 'seed' in state_dict:
                self.seed = state_dict['seed']
            # load model
            if isinstance(self.model, nn.DataParallel):
                self.model.module.load_state_dict(get_loadable_checkpoint(state_dict['model']))
            else:
                self.model.load_state_dict(get_loadable_checkpoint(state_dict['model']))
            if load_optim:
                self.optimizer.load_state_dict(state_dict['optim'])
            if self.scheduler is not None:
                self.scheduler.load_state_dict(state_dict['scheduler'])
            self.step = state_dict['step']
            log('checkpoint \'{}\' is loaded. previous step={}'.format(latest_file, self.step))
        else:
            log('No any checkpoint in {}. Loading network skipped.'.format(save_path))

    def save(self, step: int):

        # state dict
        state_dict = get_loadable_checkpoint(self.model.state_dict())

        # train
        state_dict = {
            'step': step,
            'model': state_dict,
            'optim': self.optimizer.state_dict(),
            'pretrained_step': step,
            'seed': self.seed
        }
        if self.scheduler is not None:
            state_dict.update({
                'scheduler': self.scheduler.state_dict()
            })

        # save for training
        save_name = self.save_name

        save_path = os.path.join(self.model_dir, save_name)
        os.makedirs(save_path, exist_ok=True)
        torch.save(state_dict, os.path.join(save_path, 'step_{:06d}.chkpt'.format(step)))

        # save best
        if self.best_valid_loss != self.cur_best_valid_loss:
            save_path = os.path.join(self.model_dir, save_name + '.best.chkpt')
            torch.save(state_dict, save_path)
            self.cur_best_valid_loss = self.best_valid_loss

        # logging
        log('step %d / saved model.' % step)

    def load_pretrained_model(self):
        assert os.path.exists(self.pretrained_path), 'You must define pretrained path!'
        self.model.load_state_dict(get_loadable_checkpoint(torch.load(self.pretrained_path)['model']))

    def console_log(self, tag: str, meta: Dict[str, Any], step: int):
        # console logging
        msg = '{}\t{:06d} it'.format(tag, step)
        for key, (value, log_type) in sorted(meta.items()):
            if log_type == LogType.SCALAR:
                msg += '\t{}: {:.6f}'.format(key, value)
        log(msg)

    def tensorboard_log(self, tag: str, meta: Dict[str, Any], step: int):
        for key, (value, log_type) in meta.items():
            if log_type != LogType.SCALAR and type(value) == torch.Tensor:
                value = to_numpy(value)
            if log_type == LogType.IMAGE:
                self.writer.add_image('{}/{}'.format(tag, key), imshow_to_buf(value), global_step=step)
            elif log_type == LogType.AUDIO:
                self.writer.add_audio('{}/{}'.format(tag, key), value, global_step=step, sample_rate=self.sr)
            elif log_type == LogType.SCALAR:
                self.writer.add_scalar('{}/{}'.format(tag, key), value, global_step=step)
            elif log_type == LogType.PLOT:
                self.writer.add_image('{}/{}'.format(tag, key), plot_to_buf(value), global_step=step)
            elif log_type == LogType.TEXT:
                self.writer.add_text('{}/{}'.format(tag, key), value, global_step=step)

    @staticmethod
    def repeat(iterable):
        while True:
            for x in iterable:
                yield x<|MERGE_RESOLUTION|>--- conflicted
+++ resolved
@@ -235,21 +235,11 @@
                 batch_loss, meta = self.forward(*to_device(next(self.valid_dataset)), is_logging=True)
                 loss += batch_loss
 
-<<<<<<< HEAD
-            if log_flag:
-                # update stat
-                for key, (value, log_type) in meta.items():
-                    if log_type == LogType.SCALAR:
-                        stat[key] += value
-
-                count += 1
-=======
             for key, (value, log_type) in meta.items():
                 if log_type == LogType.SCALAR:
                     stat[key] += value
 
             if i % self.log_interval == 0 or i == self.valid_max_step - 1:
->>>>>>> 2320516d
                 self.console_log('valid', meta, i + 1)
 
         # averaging stat
@@ -257,11 +247,7 @@
         for key in stat.keys():
             if key == 'loss':
                 continue
-<<<<<<< HEAD
-            stat[key] = stat[key] / count
-=======
             stat[key] = stat[key] / self.valid_max_step
->>>>>>> 2320516d
         stat['loss'] = loss
 
         # update best valid loss
