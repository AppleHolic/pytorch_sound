# Pytorch Sound

[![Hits](https://hits.seeyoufarm.com/api/count/incr/badge.svg?url=https%3A%2F%2Fgithub.com%2FAppleholic%2Fpytorch_sound)](https://hits.seeyoufarm.com)
[![Python 3.6](https://img.shields.io/badge/python-3.6-blue.svg)](https://www.python.org/downloads/release/python-360/)

---


## Introduction

 *Pytorch Sound* is a modeling toolkit that allows engineers to train custom models for sound related tasks.
<<<<<<< HEAD
 It focuses on removing repetitive patterns that builds deep learning pipelines to boost speed of related experiments.


- Register models and call it other side.
  - It is inspired by https://github.com/pytorch/fairseq
=======
 It focuses on removing repetitive patterns that builds deep learning pipelines.


- Register models and call it other side.
  - It is inspired https://github.com/pytorch/fairseq
>>>>>>> 7e571ae5

```python
import torch.nn as nn
from pytorch_sound.models import register_model, register_model_architecture


@register_model('my_model')
class Model(nn.Module):
...


@register_model_architecture('my_model', 'my_model_base')
def my_model_base():
    return {'hidden_dim': 256}
```

```python
from pytorch_sound.models import build_model


# build model
model_name = 'my_model_base'
model = build_model(model_name)
```


- Several dataset sources (preprocess, meta, general sound dataset)

<<<<<<< HEAD
> LibriTTS, Maestro, VCTK and VoiceBank are prepared at now.
>
> Freely suggest me a dataset or PR is welcome!


- Abstract Training Process
  - Build forward function (from data to loss, meta)
=======
> LibriTTS, Maestro, VCTK and Voice Bank are prepared at now.
>
> Freely suggest me a dataset !


- Abstract Training Process
  - You just build forward function (data to loss)
>>>>>>> 7e571ae5
  - Provide various logging type
    - Tensorboard, Console
    - scalar, plot, image, audio

```python
import torch
from pytorch_sound.trainer import Trainer, LogType


class MyTrainer(Trainer):

<<<<<<< HEAD
    def forward(self, input: torch.tensor, target: torch.tensor, is_logging: bool):
=======
    def forward(input: torch.tensor, target: torch.tensor, is_logging: bool):
>>>>>>> 7e571ae5
        # forward model
        out = self.model(input)

        # calc your own loss
        loss = calc_loss(out, target)

        # build meta for logging
        meta = {
            'loss': (loss.item(), LogType.SCALAR),
            'out': (out[0], LogType.PLOT)
        }
        return loss, meta
```


<<<<<<< HEAD
- English handler sources are brought from https://github.com/keithito/tacotron
  - Add types
- General sound settings and sources


## Usage

### Install

- ffmpeg v4
=======
- General sound settings and sources


## Environment

- Python > 3.6
- pytorch 1.0
- ffmpeg
>>>>>>> 7e571ae5

```bash
$ sudo add-apt-repository ppa:jonathonf/ffmpeg-4
$ sudo apt updated
$ sudo apt install ffmpeg
$ ffmpeg -version
```

<<<<<<< HEAD
- install package

```bash
$ pip install -e .
```


### Preprocess / Handling Meta

- To be updated soon


### Examples

- To be updated soon with repository


## Environment

- Python > 3.6
- pytorch 1.0
- ubuntu 16.04


=======
>>>>>>> 7e571ae5
## Components

1. Data and its meta file
2. Data Preprocess
3. General functions and modules in sound tasks
4. Abstract training process


## To be updated soon

<<<<<<< HEAD
- Preprocess docs in README.md
- *Add test codes and CI*
- *Examples (external repositories)*
- Document website.
=======
- *Add test codes and CI*
- *Examples (external repositories)*
>>>>>>> 7e571ae5


## LICENSE

- This repository is under BSD-2 clause license. Check out the LICENSE file.<|MERGE_RESOLUTION|>--- conflicted
+++ resolved
@@ -9,19 +9,12 @@
 ## Introduction
 
  *Pytorch Sound* is a modeling toolkit that allows engineers to train custom models for sound related tasks.
-<<<<<<< HEAD
  It focuses on removing repetitive patterns that builds deep learning pipelines to boost speed of related experiments.
 
 
 - Register models and call it other side.
   - It is inspired by https://github.com/pytorch/fairseq
-=======
- It focuses on removing repetitive patterns that builds deep learning pipelines.
 
-
-- Register models and call it other side.
-  - It is inspired https://github.com/pytorch/fairseq
->>>>>>> 7e571ae5
 
 ```python
 import torch.nn as nn
@@ -50,7 +43,6 @@
 
 - Several dataset sources (preprocess, meta, general sound dataset)
 
-<<<<<<< HEAD
 > LibriTTS, Maestro, VCTK and VoiceBank are prepared at now.
 >
 > Freely suggest me a dataset or PR is welcome!
@@ -58,15 +50,6 @@
 
 - Abstract Training Process
   - Build forward function (from data to loss, meta)
-=======
-> LibriTTS, Maestro, VCTK and Voice Bank are prepared at now.
->
-> Freely suggest me a dataset !
-
-
-- Abstract Training Process
-  - You just build forward function (data to loss)
->>>>>>> 7e571ae5
   - Provide various logging type
     - Tensorboard, Console
     - scalar, plot, image, audio
@@ -78,11 +61,7 @@
 
 class MyTrainer(Trainer):
 
-<<<<<<< HEAD
     def forward(self, input: torch.tensor, target: torch.tensor, is_logging: bool):
-=======
-    def forward(input: torch.tensor, target: torch.tensor, is_logging: bool):
->>>>>>> 7e571ae5
         # forward model
         out = self.model(input)
 
@@ -98,7 +77,6 @@
 ```
 
 
-<<<<<<< HEAD
 - English handler sources are brought from https://github.com/keithito/tacotron
   - Add types
 - General sound settings and sources
@@ -109,16 +87,6 @@
 ### Install
 
 - ffmpeg v4
-=======
-- General sound settings and sources
-
-
-## Environment
-
-- Python > 3.6
-- pytorch 1.0
-- ffmpeg
->>>>>>> 7e571ae5
 
 ```bash
 $ sudo add-apt-repository ppa:jonathonf/ffmpeg-4
@@ -127,7 +95,6 @@
 $ ffmpeg -version
 ```
 
-<<<<<<< HEAD
 - install package
 
 ```bash
@@ -152,8 +119,6 @@
 - ubuntu 16.04
 
 
-=======
->>>>>>> 7e571ae5
 ## Components
 
 1. Data and its meta file
@@ -164,15 +129,10 @@
 
 ## To be updated soon
 
-<<<<<<< HEAD
 - Preprocess docs in README.md
 - *Add test codes and CI*
 - *Examples (external repositories)*
 - Document website.
-=======
-- *Add test codes and CI*
-- *Examples (external repositories)*
->>>>>>> 7e571ae5
 
 
 ## LICENSE
